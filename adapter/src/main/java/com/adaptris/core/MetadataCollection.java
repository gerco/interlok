--- conflicted
+++ resolved
@@ -1,149 +1,146 @@
-/*
- * Copyright 2015 Adaptris Ltd.
- * 
- * Licensed under the Apache License, Version 2.0 (the "License");
- * you may not use this file except in compliance with the License.
- * You may obtain a copy of the License at
- * 
- *     http://www.apache.org/licenses/LICENSE-2.0
- * 
- * Unless required by applicable law or agreed to in writing, software
- * distributed under the License is distributed on an "AS IS" BASIS,
- * WITHOUT WARRANTIES OR CONDITIONS OF ANY KIND, either express or implied.
- * See the License for the specific language governing permissions and
- * limitations under the License.
-*/
-
-package com.adaptris.core;
-
-import java.util.ArrayList;
-import java.util.Collection;
-import java.util.HashMap;
-import java.util.HashSet;
-import java.util.Map;
-<<<<<<< HEAD
-=======
-import java.util.Properties;
->>>>>>> 3db6b02e
-import java.util.Set;
-
-import com.adaptris.core.util.MetadataHelper;
-import com.adaptris.util.KeyValuePairBag;
-import com.thoughtworks.xstream.annotations.XStreamAlias;
-
-/**
- * A container class for handling a {@link Collection} of {@link MetadataElement} instance.
- *
-* <p>
- * In the adapter configuration file this class is aliased as <b>metadata-collection</b> which is the preferred alternative to the
- * fully qualified classname when building your configuration.
- * </p>
- 
- * @author amcgrath
- *
- */
-@XStreamAlias("metadata-collection")
-public class MetadataCollection extends ArrayList<MetadataElement> {
-
-  /**
-   * For backward compatible serialisation
-   */
-  private static final long serialVersionUID = 20120319103110L;
-
-  public MetadataCollection() {
-    super();
-  }
-
-  public MetadataCollection(Set<MetadataElement> elements) {
-    super(elements);
-  }
-
-  public MetadataCollection(MetadataCollection metadataCollection) {
-    super(metadataCollection);
-  }
-
-  public MetadataCollection(KeyValuePairBag elements) {
-    this(MetadataHelper.convertFromKeyValuePairs(elements));
-  }
-
-  public MetadataCollection(Map<String, String> elements) {
-    this();
-    for (Map.Entry<String, String> e : elements.entrySet()) {
-      add(new MetadataElement(e.getKey(), e.getValue()));
-    }
-  }
-
-  /**
-   * Will create an return a new <code>Set</code> from this <code>MetadataCollection</code>
-   *
-   * @return a set of metadata elements.
-   */
-  public Set<MetadataElement> toSet() {
-    return asSet(this);
-  }
-
-  /**
-   * Simple utility method that will scan the <code>MetadataElement</code>'s and will check the each key equals the supplied key.
-   * Note, this method id case sensitive.
-   *
-   * @param key the key to search for.
-   * @return true if the collection contains this key.
-   */
-  public boolean containsKey(String key) {
-    boolean result = false;
-    for (MetadataElement element : this) {
-      if (element.getKey().equals(key)) {
-        result = true;
-        break;
-      }
-    }
-    return result;
-  }
-
-  /**
-   * Helper to turn a metadata elements into {@link Set}.
-   * 
-   * @param col the collection
-   * @return a {@link Set}
-   */
-  public static Set<MetadataElement> asSet(Collection<MetadataElement> col) {
-    Set<MetadataElement> result = new HashSet<MetadataElement>();
-    if (col == null) {
-      return result;
-    }
-    result.addAll(col);
-    return result;
-  }
-
-  /**
-   * Helper to turn a set of metadata elements into {@link Properties}.
-   * 
-   * @param col the collection
-   * @return a {@link Properties}
-   */
-  public static Properties asProperties(Collection<MetadataElement> col) {
-    Properties result = new Properties();
-    if (col == null) return result;
-    for (MetadataElement e : col) {
-      result.setProperty(e.getKey(), e.getValue());
-    }
-    return result;
-  }
-
-  /**
-   * Helper to turn a set of metadata elements into {@link Map}.
-   *
-   * @param col the collection
-   * @return a {@link Map}
-   */
-  public static Map<String, String> asMap(Collection<MetadataElement> col) {
-    Map<String, String> result = new HashMap<String, String>();
-    if (col == null) {
-      return result;
-    }
-    for (MetadataElement e : col) {
-      result.put(e.getKey(), e.getValue());
-    }
-    return result;
-  }
-}
+/*
+ * Copyright 2015 Adaptris Ltd.
+ * 
+ * Licensed under the Apache License, Version 2.0 (the "License");
+ * you may not use this file except in compliance with the License.
+ * You may obtain a copy of the License at
+ * 
+ *     http://www.apache.org/licenses/LICENSE-2.0
+ * 
+ * Unless required by applicable law or agreed to in writing, software
+ * distributed under the License is distributed on an "AS IS" BASIS,
+ * WITHOUT WARRANTIES OR CONDITIONS OF ANY KIND, either express or implied.
+ * See the License for the specific language governing permissions and
+ * limitations under the License.
+*/
+
+package com.adaptris.core;
+
+import java.util.ArrayList;
+import java.util.Collection;
+import java.util.HashMap;
+import java.util.HashSet;
+import java.util.Map;
+import java.util.Properties;
+import java.util.Set;
+
+import com.adaptris.core.util.MetadataHelper;
+import com.adaptris.util.KeyValuePairBag;
+import com.thoughtworks.xstream.annotations.XStreamAlias;
+
+/**
+ * A container class for handling a {@link Collection} of {@link MetadataElement} instance.
+ *
+* <p>
+ * In the adapter configuration file this class is aliased as <b>metadata-collection</b> which is the preferred alternative to the
+ * fully qualified classname when building your configuration.
+ * </p>
+ 
+ * @author amcgrath
+ *
+ */
+@XStreamAlias("metadata-collection")
+public class MetadataCollection extends ArrayList<MetadataElement> {
+
+  /**
+   * For backward compatible serialisation
+   */
+  private static final long serialVersionUID = 20120319103110L;
+
+  public MetadataCollection() {
+    super();
+  }
+
+  public MetadataCollection(Set<MetadataElement> elements) {
+    super(elements);
+  }
+
+  public MetadataCollection(MetadataCollection metadataCollection) {
+    super(metadataCollection);
+  }
+
+  public MetadataCollection(KeyValuePairBag elements) {
+    this(MetadataHelper.convertFromKeyValuePairs(elements));
+  }
+
+  public MetadataCollection(Map<String, String> elements) {
+    this();
+    for (Map.Entry<String, String> e : elements.entrySet()) {
+      add(new MetadataElement(e.getKey(), e.getValue()));
+    }
+  }
+
+  /**
+   * Will create an return a new <code>Set</code> from this <code>MetadataCollection</code>
+   *
+   * @return a set of metadata elements.
+   */
+  public Set<MetadataElement> toSet() {
+    return asSet(this);
+  }
+
+  /**
+   * Simple utility method that will scan the <code>MetadataElement</code>'s and will check the each key equals the supplied key.
+   * Note, this method id case sensitive.
+   *
+   * @param key the key to search for.
+   * @return true if the collection contains this key.
+   */
+  public boolean containsKey(String key) {
+    boolean result = false;
+    for (MetadataElement element : this) {
+      if (element.getKey().equals(key)) {
+        result = true;
+        break;
+      }
+    }
+    return result;
+  }
+
+  /**
+   * Helper to turn a metadata elements into {@link Set}.
+   * 
+   * @param col the collection
+   * @return a {@link Set}
+   */
+  public static Set<MetadataElement> asSet(Collection<MetadataElement> col) {
+    Set<MetadataElement> result = new HashSet<MetadataElement>();
+    if (col == null) {
+      return result;
+    }
+    result.addAll(col);
+    return result;
+  }
+
+  /**
+   * Helper to turn a set of metadata elements into {@link Properties}.
+   * 
+   * @param col the collection
+   * @return a {@link Properties}
+   */
+  public static Properties asProperties(Collection<MetadataElement> col) {
+    Properties result = new Properties();
+    if (col == null) return result;
+    for (MetadataElement e : col) {
+      result.setProperty(e.getKey(), e.getValue());
+    }
+    return result;
+  }
+
+  /**
+   * Helper to turn a set of metadata elements into {@link Map}.
+   *
+   * @param col the collection
+   * @return a {@link Map}
+   */
+  public static Map<String, String> asMap(Collection<MetadataElement> col) {
+    Map<String, String> result = new HashMap<String, String>();
+    if (col == null) {
+      return result;
+    }
+    for (MetadataElement e : col) {
+      result.put(e.getKey(), e.getValue());
+    }
+    return result;
+  }
+}