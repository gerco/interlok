--- conflicted
+++ resolved
@@ -20,22 +20,8 @@
  * 
  * @deprecated since 3.6.5 use {@link JettyMessageConsumer} instead.
  */
-<<<<<<< HEAD
-@XStreamAlias("jetty-message-consumer")
-@AdapterComponent
-@ComponentProfile(summary = "Listen for HTTP traffic on the specified URI", tag = "consumer,http,https", metadata =
-{
-    "jettyURI", "jettyURL", "jettyQueryString", "httpmethod"
-}, recommended =
-{
-    EmbeddedConnection.class, JettyConnection.class
-})
-@DisplayOrder(order = {"destination"})
-public class MessageConsumer extends BasicJettyConsumer {
-=======
 @Deprecated
 public class MessageConsumer extends JettyMessageConsumer {
->>>>>>> 3db6b02e
 
   private static boolean warningLogged = false;
 
