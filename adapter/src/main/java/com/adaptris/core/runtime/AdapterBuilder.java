--- conflicted
+++ resolved
@@ -109,14 +109,8 @@
   }
 
   @Override
-<<<<<<< HEAD
-  public ObjectName createAdapter(String xml) throws IOException, MalformedObjectNameException, CoreException {
-    xml = loadPreProcessors().process(xml);
-    return parent.register(this, validate((Adapter) DefaultMarshaller.getDefaultMarshaller().unmarshal(xml)), null);
-=======
   public ObjectName createAdapter(final String xml) throws IOException, MalformedObjectNameException, CoreException {
     return parent.register(this, validate((Adapter) DefaultMarshaller.getDefaultMarshaller().unmarshal(loadPreProcessors().process(xml))), null);
->>>>>>> 6557e52b
   }
 
   @Override
