/*
 * Copyright 2015 Adaptris Ltd.
 * 
 * Licensed under the Apache License, Version 2.0 (the "License");
 * you may not use this file except in compliance with the License.
 * You may obtain a copy of the License at
 * 
 *     http://www.apache.org/licenses/LICENSE-2.0
 * 
 * Unless required by applicable law or agreed to in writing, software
 * distributed under the License is distributed on an "AS IS" BASIS,
 * WITHOUT WARRANTIES OR CONDITIONS OF ANY KIND, either express or implied.
 * See the License for the specific language governing permissions and
 * limitations under the License.
*/

package com.adaptris.core.services.exception;

import static com.adaptris.core.CoreConstants.OBJ_METADATA_EXCEPTION;

import javax.validation.Valid;
import javax.validation.constraints.NotNull;

import com.adaptris.annotation.AdapterComponent;
import com.adaptris.annotation.AdvancedConfig;
import com.adaptris.annotation.ComponentProfile;
import com.adaptris.annotation.DisplayOrder;
import com.adaptris.core.AdaptrisMessage;
import com.adaptris.core.CoreException;
import com.adaptris.core.ServiceException;
import com.adaptris.core.ServiceImp;
import com.adaptris.core.util.Args;
import com.adaptris.core.util.DocumentBuilderFactoryBuilder;
import com.adaptris.core.util.ExceptionHelper;
import com.adaptris.util.text.xml.DocumentMerge;
import com.thoughtworks.xstream.annotations.XStreamAlias;

/**
 * Service that takes an exception in object metadata and serializes that into the AdaptrisMessage payload.
 * 
 * <p>
 * In some scenarios (e.g. handling request reply scenarios), rather than directly handling the message exception in the adapter, it
 * may be required to report back to the back-end application that an exception has occured along with the problem document.
 * </p>
 * 
 * @config exception-report-service
 * 
 * @see ExceptionSerializer
 * @author lchan
 * @see com.adaptris.core.CoreConstants#OBJ_METADATA_EXCEPTION
 */
@XStreamAlias("exception-report-service")
@AdapterComponent
<<<<<<< HEAD
@ComponentProfile(summary = "Generate an XML report based on the current exception", tag = "service,error-handling")
=======
@ComponentProfile(summary = "Generate a report based on the current exception", tag = "service,error-handling")
>>>>>>> 3db6b02e
@DisplayOrder(order = {"exceptionSerializer"})
public class ExceptionReportService extends ServiceImp {

  @Valid
  @Deprecated
  @AdvancedConfig
  private DocumentMerge documentMerge;
  @Valid
  @Deprecated
  @AdvancedConfig
  private ExceptionReportGenerator exceptionGenerator;
  @Deprecated
  @AdvancedConfig
  private String xmlEncoding;
  @AdvancedConfig
  @Deprecated
  private DocumentBuilderFactoryBuilder xmlDocumentFactoryConfig;

  @Valid
  @NotNull
  private ExceptionSerializer exceptionSerializer;

  public ExceptionReportService() {
  }

  public ExceptionReportService(ExceptionSerializer e) {
    this();
    setExceptionSerializer(e);
  }

  public void doService(AdaptrisMessage msg) throws ServiceException {
    try {
      if (msg.getObjectHeaders().containsKey(OBJ_METADATA_EXCEPTION)) {
        Exception e = (Exception) msg.getObjectHeaders().get(OBJ_METADATA_EXCEPTION);
        getExceptionSerializer().serialize(e, msg);
      }
      else {
        log.debug("No Exception in object metadata, nothing to do.");
      }
    }
    catch (Exception e) {
      throw ExceptionHelper.wrapServiceException(e);
    }
  }

  @Override
  protected void initService() throws CoreException {
  }

  @Override
  protected void closeService() {
  }

  @Override
  public void prepare() throws CoreException {
    if (getExceptionSerializer() == null && getExceptionGenerator() != null) {
      log.warn("exception-generator, document-merge, xml-encoding all deprecated; use a exception-serializer instead");
      setExceptionSerializer(new ExceptionAsXml().withXmlEncoding(getXmlEncoding()).withDocumentMerge(getDocumentMerge())
          .withExceptionGenerator(getExceptionGenerator()).withDocumentFactoryConfig(getXmlDocumentFactoryConfig()));
    }
    try {
      Args.notNull(getExceptionSerializer(), "exceptionSerializer");
    }
    catch (IllegalArgumentException e) {
      throw ExceptionHelper.wrapCoreException(e);
    }
  }

  public ExceptionSerializer getExceptionSerializer() {
    return exceptionSerializer;
  }

  public void setExceptionSerializer(ExceptionSerializer exceptionSerializer) {
    this.exceptionSerializer = exceptionSerializer;
  }

  @Deprecated
  public DocumentMerge getDocumentMerge() {
    return documentMerge;
  }

  /**
   * Specify how to merge the exception into the AdaptrisMessage.
   *
   * @param m the merge implementation
   * @deprecated since 3.6.4 use a {@link ExceptionSerializer} instead.
   */
  @Deprecated
  public void setDocumentMerge(DocumentMerge m) {
    documentMerge = m;
  }

  @Deprecated
  public ExceptionReportGenerator getExceptionGenerator() {
    return exceptionGenerator;
  }

  /**
   * Specify how to create the XML document from the exception.
   *
   * @param generator the generator.
   * @deprecated since 3.6.4 use a {@link ExceptionSerializer} instead.
   */
  @Deprecated
  public void setExceptionGenerator(ExceptionReportGenerator generator) {
    exceptionGenerator = generator;
  }

  @Deprecated
  public String getXmlEncoding() {
    return xmlEncoding;
  }

  /**
   * Set the encoding for the resulting XML document.
   *
   * @param encoding the encoding, default is UTF-8
   * @deprecated since 3.6.4 use a {@link ExceptionSerializer} instead.
   */
  @Deprecated
  public void setXmlEncoding(String encoding) {
    xmlEncoding = encoding;
  }

  @Deprecated
  public DocumentBuilderFactoryBuilder getXmlDocumentFactoryConfig() {
    return xmlDocumentFactoryConfig;
  }


  /**
   * 
   * @deprecated since 3.6.4 use a {@link ExceptionSerializer} instead.
   */
  @Deprecated
  public void setXmlDocumentFactoryConfig(DocumentBuilderFactoryBuilder xml) {
    this.xmlDocumentFactoryConfig = xml;
  }

}<|MERGE_RESOLUTION|>--- conflicted
+++ resolved
@@ -51,11 +51,7 @@
  */
 @XStreamAlias("exception-report-service")
 @AdapterComponent
-<<<<<<< HEAD
-@ComponentProfile(summary = "Generate an XML report based on the current exception", tag = "service,error-handling")
-=======
 @ComponentProfile(summary = "Generate a report based on the current exception", tag = "service,error-handling")
->>>>>>> 3db6b02e
 @DisplayOrder(order = {"exceptionSerializer"})
 public class ExceptionReportService extends ServiceImp {
 
