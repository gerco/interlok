/*
 * Copyright 2015 Adaptris Ltd.
 * 
 * Licensed under the Apache License, Version 2.0 (the "License");
 * you may not use this file except in compliance with the License.
 * You may obtain a copy of the License at
 * 
 *     http://www.apache.org/licenses/LICENSE-2.0
 * 
 * Unless required by applicable law or agreed to in writing, software
 * distributed under the License is distributed on an "AS IS" BASIS,
 * WITHOUT WARRANTIES OR CONDITIONS OF ANY KIND, either express or implied.
 * See the License for the specific language governing permissions and
 * limitations under the License.
*/

package com.adaptris.core.services.splitter;

import static com.adaptris.core.util.ServiceUtil.discardNulls;

<<<<<<< HEAD
=======
import java.util.concurrent.Future;

>>>>>>> 6557e52b
import javax.validation.Valid;
import javax.validation.constraints.NotNull;

import com.adaptris.annotation.AdapterComponent;
import com.adaptris.annotation.AutoPopulated;
import com.adaptris.annotation.ComponentProfile;
import com.adaptris.annotation.DisplayOrder;
import com.adaptris.annotation.InputFieldDefault;
import com.adaptris.core.AdaptrisMessage;
import com.adaptris.core.CoreException;
import com.adaptris.core.EventHandler;
import com.adaptris.core.EventHandlerAware;
import com.adaptris.core.NullService;
import com.adaptris.core.Service;
import com.adaptris.core.ServiceException;
import com.adaptris.core.ServiceWrapper;
import com.adaptris.core.util.Args;
import com.adaptris.core.util.ExceptionHelper;
import com.adaptris.core.util.LifecycleHelper;
import com.thoughtworks.xstream.annotations.XStreamAlias;

/**
 * <p>
 * Splits incoming {@link com.adaptris.core.AdaptrisMessage}s into several using an implementation of {@link MessageSplitter}.
 * </p>
 * <p>
 * Rather than directly producing the message to a producer, this allows the use of a {@link com.adaptris.core.ServiceCollection} as
 * the target for the resulting split messages.
 * </p>
 * 
 * @config advanced-message-splitter-service
 * 
 * 
 */
@XStreamAlias("advanced-message-splitter-service")
@AdapterComponent
<<<<<<< HEAD
@ComponentProfile(summary = "Split a message and execute an arbitary number of services on the split message",
    tag = "service,splitter")
@DisplayOrder(order = {"splitter", "service", "ignoreSplitMessageFailures", "sendEvents"})
=======
@ComponentProfile(summary = "Split a message and execute an arbitary number of services on the split message", tag = "service,splitter")
@DisplayOrder(order =
{
    "splitter", "service", "ignoreSplitMessageFailures", "sendEvents"
})
>>>>>>> 6557e52b
public class AdvancedMessageSplitterService extends MessageSplitterServiceImp implements EventHandlerAware, ServiceWrapper {

  @NotNull
  @AutoPopulated
  @Valid
  private Service service;
  protected transient EventHandler eventHandler;
  @InputFieldDefault(value = "false")
  private Boolean sendEvents;

  /**
   * <p>
   * Creates a new instance. Defaults to copying all metadata from the original message to the new, split messages.
   * </p>
   */
  public AdvancedMessageSplitterService() {
    super();
    setService(new NullService());
  }

  /**
   *
   * @see com.adaptris.core.services.splitter.MessageSplitterServiceImp#handleSplitMessage(com.adaptris.core.AdaptrisMessage)
   */
  @Override
  public Future<?> handleSplitMessage(AdaptrisMessage msg) throws ServiceException {
    try {
      executeService(getService(), msg);
    } catch (Exception e) {
      throw ExceptionHelper.wrapServiceException(e);
    }
    return new AlreadyComplete();
  }

  protected void executeService(Service s, AdaptrisMessage msg) throws Exception {
    try {
      s.doService(msg);
    } finally {
      sendEvents(msg);
    }
  }

  protected void sendEvents(AdaptrisMessage msg) throws CoreException {
    if (eventHandler != null && sendEvents()) {
      eventHandler.send(msg.getMessageLifecycleEvent());
    }
  }

  @Override
  protected void initService() throws CoreException {
    LifecycleHelper.registerEventHandler(service, eventHandler);
    super.initService();
    LifecycleHelper.init(service);
  }

  @Override
  protected void closeService() {
    LifecycleHelper.stop(service);
    super.closeService();
  }

  /** @see com.adaptris.core.AdaptrisComponent#start() */
  @Override
  public void start() throws CoreException {
    LifecycleHelper.start(service);
    super.start();

  }

  /** @see com.adaptris.core.AdaptrisComponent#stop() */
  @Override
  public void stop() {
    LifecycleHelper.stop(service);
    super.stop();
  }

  /**
   * @return the serviceList
   */
  public Service getService() {
    return service;
  }

  /**
   * @param sc the serviceList to set
   */
  public void setService(Service sc) {
    service = Args.notNull(sc, "service");
  }

  /**
   * @return the sendEvents
   */
  public Boolean getSendEvents() {
    return sendEvents;
  }

  public boolean sendEvents() {
    return getSendEvents() != null ? getSendEvents().booleanValue() : false;
  }

  /**
   * Whether or not to send events for the message that has been split.
   * <p>
   * Note that even if this is set to true, because each child message has its own unique id, you will have to externally correlate
   * the message lifecycle events together. Child messages will always have the metadata
   * {@link com.adaptris.core.CoreConstants#PARENT_UNIQUE_ID_KEY} set with the originating message id.
   * </p>
   *
   * @param b true to send messages (default false)
   */
  public void setSendEvents(Boolean b) {
    sendEvents = b;
  }

  /**
   * @see com.adaptris.core.EventHandlerAware#registerEventHandler(com.adaptris.core.EventHandler)
   */
  public void registerEventHandler(EventHandler eh) {
    eventHandler = eh;
  }

  @Override
  public void prepare() throws CoreException {
    LifecycleHelper.prepare(getService());
  }

  @Override
  public Service[] wrappedServices() {
    return discardNulls(getService());
  }
}<|MERGE_RESOLUTION|>--- conflicted
+++ resolved
@@ -18,11 +18,8 @@
 
 import static com.adaptris.core.util.ServiceUtil.discardNulls;
 
-<<<<<<< HEAD
-=======
 import java.util.concurrent.Future;
 
->>>>>>> 6557e52b
 import javax.validation.Valid;
 import javax.validation.constraints.NotNull;
 
@@ -59,17 +56,11 @@
  */
 @XStreamAlias("advanced-message-splitter-service")
 @AdapterComponent
-<<<<<<< HEAD
-@ComponentProfile(summary = "Split a message and execute an arbitary number of services on the split message",
-    tag = "service,splitter")
-@DisplayOrder(order = {"splitter", "service", "ignoreSplitMessageFailures", "sendEvents"})
-=======
 @ComponentProfile(summary = "Split a message and execute an arbitary number of services on the split message", tag = "service,splitter")
 @DisplayOrder(order =
 {
     "splitter", "service", "ignoreSplitMessageFailures", "sendEvents"
 })
->>>>>>> 6557e52b
 public class AdvancedMessageSplitterService extends MessageSplitterServiceImp implements EventHandlerAware, ServiceWrapper {
 
   @NotNull
