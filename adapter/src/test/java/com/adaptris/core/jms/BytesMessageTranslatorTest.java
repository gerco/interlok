--- conflicted
+++ resolved
@@ -48,15 +48,12 @@
     }
   }
   
-<<<<<<< HEAD
-=======
   private static byte[] BYTES_ALT = new byte[256]; {
     for (int i = 0, j = -10; i < BYTES_ALT.length; i++, j++) {
       BYTES_ALT[i] = (byte) j;
     }
   }
   
->>>>>>> 95367d0c
   public BytesMessageTranslatorTest(String name) {
     super(name);
   }
