--- conflicted
+++ resolved
@@ -121,11 +121,7 @@
       copy.remove(arg);
     }
     if (value != null && !value.equals(Boolean.TRUE.toString())){
-<<<<<<< HEAD
-      normalArgs.add(value);
-=======
       normalArgs.add(0, value);
->>>>>>> 6557e52b
     }
     return new CommandLineArgs(copy, normalArgs) {
       @Override
