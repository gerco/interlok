/*
 * Copyright 2017 Adaptris Ltd.
 * 
 * Licensed under the Apache License, Version 2.0 (the "License");
 * you may not use this file except in compliance with the License.
 * You may obtain a copy of the License at
 * 
 *     http://www.apache.org/licenses/LICENSE-2.0
 * 
 * Unless required by applicable law or agreed to in writing, software
 * distributed under the License is distributed on an "AS IS" BASIS,
 * WITHOUT WARRANTIES OR CONDITIONS OF ANY KIND, either express or implied.
 * See the License for the specific language governing permissions and
 * limitations under the License.
*/
package com.adaptris.interlok.boot;

import static org.junit.Assert.assertEquals;
import static org.junit.Assert.assertNotNull;
import static org.junit.Assert.assertNotSame;
import static org.junit.Assert.assertTrue;

import java.io.File;
import java.util.List;

import org.junit.After;
import org.junit.Before;
import org.junit.Test;
import org.springframework.boot.loader.archive.Archive;

public class InterlokLauncherTest {

  @Before
  public void setUp() throws Exception {
  }

  @After
  public void tearDown() throws Exception {
  }

  @Test
  public void testMainClass() throws Exception {
    InterlokLauncher launcher = new InterlokLauncher(null);
    assertEquals(InterlokLauncher.INTERLOK_MAIN_CLASS, launcher.getMainClass());
  }

  @Test
  public void testMainClassFailover() throws Exception {
    InterlokLauncher launcher = new InterlokLauncher(new String[]{
        "-failover", "input.xml"
    });
    assertEquals(InterlokLauncher.INTERLOK_FAILOVER_MAIN_CLASS, launcher.getMainClass());
    launcher = new InterlokLauncher(new String[]{
        "--failover", "input.xml"
    });
    assertEquals(InterlokLauncher.INTERLOK_FAILOVER_MAIN_CLASS, launcher.getMainClass());
  }

  @Test
  public void testMainClassContainer() throws Exception {
    InterlokLauncher launcher = new InterlokLauncher(new String[]
    {
        "-container", "input.properties"
    });
    assertEquals(InterlokLauncher.INTERLOK_CONTAINER_MAIN_CLASS, launcher.getMainClass());
    launcher = new InterlokLauncher(new String[]
    {
        "--container", "input.properties"
    });
    assertEquals(InterlokLauncher.INTERLOK_CONTAINER_MAIN_CLASS, launcher.getMainClass());
  }

  @Test
  public void testMainClassServiceTest() throws Exception {
    InterlokLauncher launcher = new InterlokLauncher(new String[]{
        "-serviceTest", "input.xml"
    });
    assertEquals(InterlokLauncher.SERVICE_TEST_MAIN_CLASS, launcher.getMainClass());
    launcher = new InterlokLauncher(new String[]{
        "--serviceTest", "input.xml"
    });
    assertEquals(InterlokLauncher.SERVICE_TEST_MAIN_CLASS, launcher.getMainClass());
  }

  @Test
  public void testMainClassFailover() throws Exception {
    InterlokLauncher launcher = new InterlokLauncher(new String[]{
        "-failover", "input.xml"
    });
    assertEquals("com.adaptris.failover.FailoverBootstrap", launcher.getMainClass());
    launcher = new InterlokLauncher(new String[]{
        "--failover", "input.xml"
    });
    assertEquals("com.adaptris.failover.FailoverBootstrap", launcher.getMainClass());
  }

  @Test
  public void testMainClassServiceTest() throws Exception {
    InterlokLauncher launcher = new InterlokLauncher(new String[]{
        "-serviceTest", "input.xml"
    });
    assertEquals("com.adaptris.tester.runners.TestExecutor", launcher.getMainClass());
    launcher = new InterlokLauncher(new String[]{
        "--serviceTest", "input.xml"
    });
    assertEquals("com.adaptris.tester.runners.TestExecutor", launcher.getMainClass());
  }

  @Test
  public void testRebuild() throws Exception {
    InterlokLauncher launcher = new InterlokLauncher(new String[]
    {
        "-ignoreSubDirs", "--adapterClasspath", "./lib", "--configcheck", "bootstrap.properties"
    });
    String[] rebuild = launcher.rebuildArgs();
    assertEquals(2, rebuild.length);
    assertEquals("--configcheck", rebuild[0]);
    assertEquals("bootstrap.properties", rebuild[1]);
  }

  @Test
  public void testRebuild_NoArgs() throws Exception {
    InterlokLauncher launcher = new InterlokLauncher(new String[]
    {
        "my.properties"
    });
    String[] rebuild = launcher.rebuildArgs();
    assertEquals(1, rebuild.length);
    assertEquals("my.properties", rebuild[0]);
  }

  @Test
  public void testClasspathArchives_Default() throws Exception {
    InterlokLauncher launcher = new InterlokLauncher(new String[0]);
    assertNotNull(launcher.getClassPathArchives());
    // No ./config;./lib
    assertEquals(0, launcher.getClassPathArchives().size());
  }

  @Test
  public void testClasspathArchives_NonExistent() throws Exception {
    InterlokLauncher launcher = new InterlokLauncher(new String[]
    {
        "-ignoreSubDirs", "--adapterClasspath", "./config,./lib,./some.jar,./someDir/*,anotherDir/,."
    });
    assertNotNull(launcher.getClassPathArchives());
    // . gets a classpath entry, cos it exists.
    assertEquals(1, launcher.getClassPathArchives().size());

  }

  @Test
  public void testClasspathArchives_NoRecurse() throws Exception {
    String javaHome = System.getProperty("java.home");
    InterlokLauncher launcher = new InterlokLauncher(new String[]
    {
        "-ignoreSubDirs", "--adapterClasspath", javaHome
    });
    assertNotNull(launcher.getClassPathArchives());
    assertNotSame(0, launcher.getClassPathArchives().size());
    assertContains(launcher.getClassPathArchives(), new NoOpFileArchive(new File(javaHome)));
  }

  @Test
  public void testClasspathArchives() throws Exception {
    String javaHome = System.getProperty("java.home");
    // must be jars in javahome right?
    InterlokLauncher launcher = new InterlokLauncher(new String[]
    {
        "--adapterClasspath", javaHome
    });
    assertNotNull(launcher.getClassPathArchives());
    assertNotSame(0, launcher.getClassPathArchives().size());
    // the java_home directory will be available.
    assertContains(launcher.getClassPathArchives(), new NoOpFileArchive(new File(javaHome)));
    assertTrue(launcher.getClassPathArchives().size() > 1);
  }

  @Test
  public void testRebuild_Failover() throws Exception {
    InterlokLauncher launcher = new InterlokLauncher(new String[]
        {
            "--failover", "my.properties"
        });
    String[] rebuild = launcher.rebuildArgs();
    assertEquals(1, rebuild.length);
    assertEquals("my.properties", rebuild[0]);
  }

  @Test
  public void testRebuild_FailoverWithNoProperties() throws Exception {
    InterlokLauncher launcher = new InterlokLauncher(new String[]
        {
            "--failover"
        });
    String[] rebuild = launcher.rebuildArgs();
    assertEquals(0, rebuild.length);
  }

  @Test
  public void testRebuild_Container() throws Exception {
    InterlokLauncher launcher = new InterlokLauncher(new String[]
    {
        "--container", "my.properties"
    });
    String[] rebuild = launcher.rebuildArgs();
    assertEquals(1, rebuild.length);
    assertEquals("my.properties", rebuild[0]);
  }

  @Test
  public void testRebuild_ContainerWithNoProperties() throws Exception {
    InterlokLauncher launcher = new InterlokLauncher(new String[]
    {
        "--container"
    });
    String[] rebuild = launcher.rebuildArgs();
    assertEquals(0, rebuild.length);
  }

  @Test
<<<<<<< HEAD
  public void testRebuild_Failover() throws Exception {
    InterlokLauncher launcher = new InterlokLauncher(new String[]
        {
            "--failover", "my.properties"
        });
    String[] rebuild = launcher.rebuildArgs();
    assertEquals(1, rebuild.length);
    assertEquals("my.properties", rebuild[0]);
  }

  @Test
  public void testRebuild_FailoverWithNoProperties() throws Exception {
    InterlokLauncher launcher = new InterlokLauncher(new String[]
        {
            "--failover"
        });
    String[] rebuild = launcher.rebuildArgs();
    assertEquals(0, rebuild.length);
  }

=======
  public void testMainClassPassword() throws Exception {
    InterlokLauncher launcher = new InterlokLauncher(new String[]
    {
        "-password", "PW:", "Hello"
    });
    assertEquals(InterlokLauncher.PASSWORD_GEN_MAIN_CLASS, launcher.getMainClass());
    launcher = new InterlokLauncher(new String[]
    {
        "--password", "PW:", "Hello"
    });
    assertEquals(InterlokLauncher.PASSWORD_GEN_MAIN_CLASS, launcher.getMainClass());
  }


  @Test
  public void testRebuild_Password() throws Exception {
    InterlokLauncher launcher = new InterlokLauncher(new String[]
    {
        "-password", "PW:", "Hello"
    });
    String[] rebuild = launcher.rebuildArgs();
    assertEquals(2, rebuild.length);
    assertEquals("PW:", rebuild[0]);
    assertEquals("Hello", rebuild[1]);
  }

  private void assertContains(List<Archive> list, NoOpFileArchive archive) {
    boolean result = false;
    for (Archive arch : list) {
      if (arch instanceof NoOpFileArchive && ((NoOpFileArchive) arch).toString().equals(archive.toString())) {
        result = true;
        break;
      }
    }
    assertTrue(result);
  }
>>>>>>> 6557e52b
}<|MERGE_RESOLUTION|>--- conflicted
+++ resolved
@@ -83,30 +83,6 @@
   }
 
   @Test
-  public void testMainClassFailover() throws Exception {
-    InterlokLauncher launcher = new InterlokLauncher(new String[]{
-        "-failover", "input.xml"
-    });
-    assertEquals("com.adaptris.failover.FailoverBootstrap", launcher.getMainClass());
-    launcher = new InterlokLauncher(new String[]{
-        "--failover", "input.xml"
-    });
-    assertEquals("com.adaptris.failover.FailoverBootstrap", launcher.getMainClass());
-  }
-
-  @Test
-  public void testMainClassServiceTest() throws Exception {
-    InterlokLauncher launcher = new InterlokLauncher(new String[]{
-        "-serviceTest", "input.xml"
-    });
-    assertEquals("com.adaptris.tester.runners.TestExecutor", launcher.getMainClass());
-    launcher = new InterlokLauncher(new String[]{
-        "--serviceTest", "input.xml"
-    });
-    assertEquals("com.adaptris.tester.runners.TestExecutor", launcher.getMainClass());
-  }
-
-  @Test
   public void testRebuild() throws Exception {
     InterlokLauncher launcher = new InterlokLauncher(new String[]
     {
@@ -219,28 +195,6 @@
   }
 
   @Test
-<<<<<<< HEAD
-  public void testRebuild_Failover() throws Exception {
-    InterlokLauncher launcher = new InterlokLauncher(new String[]
-        {
-            "--failover", "my.properties"
-        });
-    String[] rebuild = launcher.rebuildArgs();
-    assertEquals(1, rebuild.length);
-    assertEquals("my.properties", rebuild[0]);
-  }
-
-  @Test
-  public void testRebuild_FailoverWithNoProperties() throws Exception {
-    InterlokLauncher launcher = new InterlokLauncher(new String[]
-        {
-            "--failover"
-        });
-    String[] rebuild = launcher.rebuildArgs();
-    assertEquals(0, rebuild.length);
-  }
-
-=======
   public void testMainClassPassword() throws Exception {
     InterlokLauncher launcher = new InterlokLauncher(new String[]
     {
@@ -277,5 +231,4 @@
     }
     assertTrue(result);
   }
->>>>>>> 6557e52b
 }